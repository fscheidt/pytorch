--- conflicted
+++ resolved
@@ -10,34 +10,8 @@
           THTensor *output,
           int dim)
 {
-<<<<<<< HEAD
   TORCH_INTERNAL_ASSERT(false, "GatedLinear_updateOutput called, but this is just " \
                         "a stub for nn.yaml parsing");
-=======
-  dim = at::maybe_wrap_dim(dim, input);
-  // size output to half of input
-  const int64_t nIn = THTensor_sizeLegacyNoScalars(input, dim);
-  THArgCheck(nIn % 2 == 0, 2, "Halving dimension must be even. Dim %d is size %ld",
-      dim, nIn);
-
-  const int64_t inputSize = THTensor_(size)(input, dim) / 2;
-  std::vector<int64_t> newSizes = THTensor_sizesLegacyNoScalars(input);
-  newSizes[dim] = inputSize;
-  THTensor_(resize)(output, newSizes, {});
-
-  // halve tensor
-  THTensor *firstHalf = THTensor_(newNarrow)(input, dim, 0, inputSize);
-  THTensor *secondHalf = THTensor_(newNarrow)(input, dim, inputSize, inputSize);
-
-  // x = x1:cmul( sigmoid(x2) )
-  at::Tensor output_wrap = THTensor_wrap(output);
-  at::Tensor secondHalf_wrap = THTensor_wrap(secondHalf);
-  at::native::sigmoid_out(output_wrap, secondHalf_wrap);
-  THTensor_(cmul)(output, output, firstHalf);
-
-  c10::raw::intrusive_ptr::decref(firstHalf);
-  c10::raw::intrusive_ptr::decref(secondHalf);
->>>>>>> 6249d730
 }
 
 void THNN_(GatedLinear_updateGradInput)(
