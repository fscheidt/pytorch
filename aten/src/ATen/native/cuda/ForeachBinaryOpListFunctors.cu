--- conflicted
+++ resolved
@@ -33,11 +33,7 @@
     tensor_lists.emplace_back(std::move(tensors1.vec()));
     tensor_lists.emplace_back(std::move(tensors2.vec()));
 
-<<<<<<< HEAD
     AT_DISPATCH_ALL_TYPES_AND_COMPLEX_AND3(kBool, kBFloat16, kHalf, tensors1[0].scalar_type(), "foreach_binary_op_list_cuda_", [&]() {
-=======
-    AT_DISPATCH_ALL_TYPES_AND_COMPLEX_AND3(kBool, kBFloat16, kHalf, tensors1[0].scalar_type(), "foreach_tensor_add_list_kernel_cuda_", [&]() {
->>>>>>> d8c679d4
         multi_tensor_apply<2>(tensor_lists, BinaryOpListFunctor_<scalar_t, Op>());
     });
 
