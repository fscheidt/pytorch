--- conflicted
+++ resolved
@@ -1898,7 +1898,8 @@
 - func: mul.out(Tensor self, Tensor other, *, Tensor(a!) out) -> Tensor(a!)
   dispatch:
     CPU, CUDA: mul_out
-    SparseCPU, SparseCUDA: mul_out_sparse_cpu
+    SparseCPU: mul_out_sparse_cpu
+    SparseCUDA: mul_out_sparse_cuda
     MkldnnCPU: mkldnn_mul_out
 
   # For C++ only, until we have conversion from C++ numbers to Tensor
@@ -5278,22 +5279,10 @@
 
 - func: elu.out(Tensor self, Scalar alpha=1, Scalar scale=1, Scalar input_scale=1, *, Tensor(a!) out) -> Tensor(a!)
   python_module: nn
-<<<<<<< HEAD
-  dispatch:
-    CPU, CUDA: elu_out
-    QuantizedCPU: quantized_elu_out
-=======
->>>>>>> 54c05fa3
 
 - func: elu(Tensor self, Scalar alpha=1, Scalar scale=1, Scalar input_scale=1) -> Tensor
   use_c10_dispatcher: full
   python_module: nn
-<<<<<<< HEAD
-  dispatch:
-    CPU, CUDA: elu
-    QuantizedCPU: quantized_elu
-=======
->>>>>>> 54c05fa3
 
 - func: elu_backward.grad_input(Tensor grad_output, Scalar alpha, Scalar scale, Scalar input_scale, Tensor output, *, Tensor(a!) grad_input) -> Tensor(a!)
   python_module: nn
@@ -5306,12 +5295,6 @@
 
 - func: elu_(Tensor(a!) self, Scalar alpha=1, Scalar scale=1, Scalar input_scale=1) -> Tensor(a!)
   python_module: nn
-<<<<<<< HEAD
-  dispatch:
-    CPU, CUDA: elu_
-    QuantizedCPU: quantized_elu_
-=======
->>>>>>> 54c05fa3
 
 - func: glu.out(Tensor self, int dim=-1, *, Tensor(a!) out) -> Tensor(a!)
   python_module: nn
