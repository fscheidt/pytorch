from __future__ import absolute_import, division, print_function, unicode_literals
import os
import sys
import tempfile
from functools import wraps
import torch
import torch.cuda
import torch.distributed as dist
from torch.testing._internal.common_utils import TestCase, find_free_port, run_tests
from torch.distributed.distributed_c10d import _get_default_group
from torch._utils_internal import TEST_MASTER_ADDR as MASTER_ADDR
from torch._utils_internal import TEST_MASTER_PORT as MASTER_PORT
from torch.testing._internal.distributed.distributed_test import _DistTestBase, Barrier
from torch.testing._internal.common_distributed import (
    TEST_SKIPS,
    MultiProcessTestCase,
    initialize_temp_directories,
    cleanup_temp_dir,
)

CPP_EXTENSIONS_WARNING = """
Ninja (https://ninja-build.org) must be available to run C++ extensions tests,
but it could not be found. Install ninja with `pip install ninja`
or `conda install ninja`.
"""

BACKEND = os.environ["BACKEND"]
INIT_METHOD = os.getenv("INIT_METHOD", "env://")

<<<<<<< HEAD
=======
DEFAULT_TIMEOUT = 300
CUSTOMIZED_TIMEOUT = {"test_DistributedDataParallel": 500}


class _FC2(nn.Module):
    def __init__(self):
        super(_FC2, self).__init__()
        self.fc = nn.Linear(10, 50, bias=True)
        self.fc.bias.requires_grad = False

    def forward(self, x):
        x = self.fc(x)
        return x


class Net(nn.Module):
    def __init__(self):
        super(Net, self).__init__()
        self.fc1 = nn.Linear(2, 10, bias=False)
        self.fc2 = _FC2()
        self.fc3 = nn.Linear(50, 4, bias=False)
        self.relu = nn.ReLU()
        self.no_grad_param = nn.Parameter(torch.tensor([2, 2]).long(),
                                          requires_grad=False)

    def forward(self, x):
        x = self.relu(self.fc1(x))
        x = self.relu(self.fc2(x))
        x = self.fc3(x)
        return F.softmax(x, dim=1)


class BatchNormNet(nn.Module):

    def __init__(self):
        super(BatchNormNet, self).__init__()
        self.fc1 = nn.Linear(2, 40, bias=False)
        self.bn = nn.BatchNorm1d(4)
        self.fc2 = nn.Linear(40, 4, bias=False)

    def forward(self, x):
        x = torch.reshape(self.fc1(x), (-1, 4, 10))
        x = self.bn(x)
        x = torch.reshape(x, (-1, 40))
        x = self.fc2(x)
        return F.softmax(x, dim=1)


DDP_NET = Net()
BN_NET = BatchNormNet()
ONLY_SBN_NET = nn.SyncBatchNorm(2, momentum=0.99)


def get_timeout(test_id):
    test_name = test_id.split(".")[-1]
    if test_name in CUSTOMIZED_TIMEOUT:
        return CUSTOMIZED_TIMEOUT[test_name]
    else:
        return DEFAULT_TIMEOUT


if not dist.is_available():
    print("Distributed not available, skipping tests", file=sys.stderr)
    sys.exit(0)


>>>>>>> 0444bac9
def skip_if_no_ninja(func):

    @wraps(func)
    def wrapper(*args, **kwargs):
        try:
            import torch.utils.cpp_extension
            torch.utils.cpp_extension.verify_ninja_availability()
        except RuntimeError:
            print(CPP_EXTENSIONS_WARNING)
            return 0

        return func(*args, **kwargs)

    return wrapper


if BACKEND == "gloo" or BACKEND == "nccl":
    WORLD_SIZE = os.environ["WORLD_SIZE"]

    class TestDistBackend(MultiProcessTestCase, _DistTestBase):

        @property
        def init_method(self):
            return "file://{file_name}".format(file_name=self.file_name)
        # Needed since MultiProcessTestCase assumes a world_size of 4, but we
        # run these tests under other various world_sizes.

        @property
        def world_size(self):
            return os.environ["WORLD_SIZE"]

        @classmethod
        def setUpClass(cls):
            os.environ["MASTER_ADDR"] = str(MASTER_ADDR)
            os.environ["MASTER_PORT"] = str(MASTER_PORT)
            os.environ["WORLD_SIZE"] = str(WORLD_SIZE)
            super().setUpClass()

        def setUp(self):
            super().setUp()
            # initialize Barrier.
            initialize_temp_directories()
            Barrier.init()
            self._fork_processes()

        def tearDown(self):
            cleanup_temp_dir()
            super(MultiProcessTestCase, self).tearDown()
            super(TestDistBackend, self).tearDown()

        @classmethod
        def _run(cls, rank, test_name, file_name):
            self = cls(test_name)
            self.rank = rank
            self.file_name = file_name
            try:
                dist.init_process_group(
                    init_method=self.init_method,
                    backend=BACKEND,
                    world_size=int(WORLD_SIZE),
                    rank=self.rank
                )
            except RuntimeError as e:
                if "recompile" in e.args[0]:
                    sys.exit(TEST_SKIPS["backend_unavailable"].exit_code)

                raise

            # Execute barrier prior to running test to ensure that every process
            # has finished initialization and that the following test
            # immediately exiting due to a skip doesn't cause flakiness.
            self._barrier()

            # self.id() == e.g. '__main__.TestDistributed.test_get_rank'
            # We're retreiving a corresponding test and executing it.
            getattr(self, test_name)()
            self._barrier()
            dist.destroy_process_group()
            sys.exit(0)


elif BACKEND == "mpi":
    WORLD_SIZE = os.environ["WORLD_SIZE"]
    dist.init_process_group(init_method=INIT_METHOD, backend="mpi")

    class TestMPI(TestCase, _DistTestBase):
        pass

elif BACKEND == "test":
    class TestBackendDynamicLoad(TestCase):
        def setUp(self):
            super(TestBackendDynamicLoad, self).setUp()

        def _load_test_backend(self):
            temp_dir = tempfile.mkdtemp()
            src = "{}/../cpp_extensions/cpp_c10d_extension.cpp".format(os.path.abspath(os.path.dirname(__file__)))
            extension = torch.utils.cpp_extension.load(
                name="torch_test",
                sources=[src],
                build_directory=temp_dir
            )

        @skip_if_no_ninja
        def test_backend_apis(self):
            self._load_test_backend()

            os.environ['WORLD_SIZE'] = '1'
            os.environ['MASTER_ADDR'] = '127.0.0.1'
            os.environ['MASTER_PORT'] = str(find_free_port())
            os.environ['RANK'] = '0'

            dist.init_process_group(backend='test', init_method='env://', world_size=1, rank=0)
            self.assertEqual(dist.get_rank(), 0)
            self.assertEqual(dist.get_world_size(), 1)

            process_group = _get_default_group()
            work = process_group.allreduce([torch.rand(1), torch.rand(1)])
            self.assertTrue(work.wait())
            self.assertTrue(work.is_completed())
            self.assertTrue(work.is_success())

            work = process_group.broadcast([torch.rand(1)])
            self.assertTrue(work.wait())
            self.assertTrue(work.is_completed())
            self.assertTrue(work.is_success())

            dist.destroy_process_group()

if __name__ == "__main__":
    assert (
        not torch.cuda._initialized
    ), "test_distributed must not have initialized CUDA context on main process"

    run_tests()<|MERGE_RESOLUTION|>--- conflicted
+++ resolved
@@ -24,78 +24,14 @@
 or `conda install ninja`.
 """
 
-BACKEND = os.environ["BACKEND"]
-INIT_METHOD = os.getenv("INIT_METHOD", "env://")
-
-<<<<<<< HEAD
-=======
-DEFAULT_TIMEOUT = 300
-CUSTOMIZED_TIMEOUT = {"test_DistributedDataParallel": 500}
-
-
-class _FC2(nn.Module):
-    def __init__(self):
-        super(_FC2, self).__init__()
-        self.fc = nn.Linear(10, 50, bias=True)
-        self.fc.bias.requires_grad = False
-
-    def forward(self, x):
-        x = self.fc(x)
-        return x
-
-
-class Net(nn.Module):
-    def __init__(self):
-        super(Net, self).__init__()
-        self.fc1 = nn.Linear(2, 10, bias=False)
-        self.fc2 = _FC2()
-        self.fc3 = nn.Linear(50, 4, bias=False)
-        self.relu = nn.ReLU()
-        self.no_grad_param = nn.Parameter(torch.tensor([2, 2]).long(),
-                                          requires_grad=False)
-
-    def forward(self, x):
-        x = self.relu(self.fc1(x))
-        x = self.relu(self.fc2(x))
-        x = self.fc3(x)
-        return F.softmax(x, dim=1)
-
-
-class BatchNormNet(nn.Module):
-
-    def __init__(self):
-        super(BatchNormNet, self).__init__()
-        self.fc1 = nn.Linear(2, 40, bias=False)
-        self.bn = nn.BatchNorm1d(4)
-        self.fc2 = nn.Linear(40, 4, bias=False)
-
-    def forward(self, x):
-        x = torch.reshape(self.fc1(x), (-1, 4, 10))
-        x = self.bn(x)
-        x = torch.reshape(x, (-1, 40))
-        x = self.fc2(x)
-        return F.softmax(x, dim=1)
-
-
-DDP_NET = Net()
-BN_NET = BatchNormNet()
-ONLY_SBN_NET = nn.SyncBatchNorm(2, momentum=0.99)
-
-
-def get_timeout(test_id):
-    test_name = test_id.split(".")[-1]
-    if test_name in CUSTOMIZED_TIMEOUT:
-        return CUSTOMIZED_TIMEOUT[test_name]
-    else:
-        return DEFAULT_TIMEOUT
-
-
 if not dist.is_available():
     print("Distributed not available, skipping tests", file=sys.stderr)
     sys.exit(0)
 
+BACKEND = os.environ["BACKEND"]
+INIT_METHOD = os.getenv("INIT_METHOD", "env://")
 
->>>>>>> 0444bac9
+
 def skip_if_no_ninja(func):
 
     @wraps(func)
